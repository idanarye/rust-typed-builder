--- conflicted
+++ resolved
@@ -114,11 +114,8 @@
     pub default: Option<syn::Expr>,
     pub deprecated: Option<&'a syn::Attribute>,
     pub setter: SetterSettings,
-<<<<<<< HEAD
+    pub mutators: Vec<ItemFn>,
     pub mutable_during_default_resolution: bool,
-=======
-    pub mutators: Vec<ItemFn>,
->>>>>>> 6960f195
 }
 
 #[derive(Debug, Default, Clone)]
@@ -170,98 +167,6 @@
         Ok(self)
     }
 
-<<<<<<< HEAD
-    pub fn apply_meta(&mut self, expr: syn::Expr) -> Result<(), Error> {
-        match expr {
-            syn::Expr::Assign(assign) => {
-                let name =
-                    expr_to_single_string(&assign.left).ok_or_else(|| Error::new_spanned(&assign.left, "Expected identifier"))?;
-                match name.as_str() {
-                    "default" => {
-                        self.default = Some(*assign.right);
-                        Ok(())
-                    }
-                    "default_code" => {
-                        if let syn::Expr::Lit(syn::ExprLit {
-                            lit: syn::Lit::Str(code),
-                            ..
-                        }) = *assign.right
-                        {
-                            use std::str::FromStr;
-                            let tokenized_code = TokenStream::from_str(&code.value())?;
-                            self.default =
-                                Some(syn::parse2(tokenized_code).map_err(|e| Error::new_spanned(code, format!("{}", e)))?);
-                        } else {
-                            return Err(Error::new_spanned(assign.right, "Expected string"));
-                        }
-                        Ok(())
-                    }
-                    _ => Err(Error::new_spanned(&assign, format!("Unknown parameter {:?}", name))),
-                }
-            }
-            syn::Expr::Path(path) => {
-                let name = path_to_single_string(&path.path).ok_or_else(|| Error::new_spanned(&path, "Expected identifier"))?;
-                match name.as_str() {
-                    "default" => {
-                        self.default = Some(syn::parse2(quote!(::core::default::Default::default())).unwrap());
-                        Ok(())
-                    }
-                    "mutable_during_default_resolution" => {
-                        self.mutable_during_default_resolution = true;
-                        Ok(())
-                    }
-                    _ => Err(Error::new_spanned(&path, format!("Unknown parameter {:?}", name))),
-                }
-            }
-            syn::Expr::Call(call) => {
-                let subsetting_name = if let syn::Expr::Path(path) = &*call.func {
-                    path_to_single_string(&path.path)
-                } else {
-                    None
-                }
-                .ok_or_else(|| {
-                    let call_func = &call.func;
-                    let call_func = call_func.to_token_stream();
-                    Error::new_spanned(&call.func, format!("Illegal builder setting group {}", call_func))
-                })?;
-                match subsetting_name.as_ref() {
-                    "setter" => {
-                        for arg in call.args {
-                            self.setter.apply_meta(arg)?;
-                        }
-                        Ok(())
-                    }
-                    _ => Err(Error::new_spanned(
-                        &call.func,
-                        format!("Illegal builder setting group name {}", subsetting_name),
-                    )),
-                }
-            }
-            syn::Expr::Unary(syn::ExprUnary {
-                op: syn::UnOp::Not(_),
-                expr,
-                ..
-            }) => {
-                if let syn::Expr::Path(path) = *expr {
-                    let name =
-                        path_to_single_string(&path.path).ok_or_else(|| Error::new_spanned(&path, "Expected identifier"))?;
-                    match name.as_str() {
-                        "default" => {
-                            self.default = None;
-                            Ok(())
-                        }
-                        _ => Err(Error::new_spanned(path, "Unknown setting".to_owned())),
-                    }
-                } else {
-                    Err(Error::new_spanned(expr, "Expected simple identifier".to_owned()))
-                }
-            }
-            _ => Err(Error::new_spanned(expr, "Expected (<...>=<...>)")),
-        }
-    }
-
-=======
->>>>>>> 6960f195
     fn inter_fields_conflicts(&self) -> Result<(), Error> {
         if let (Some(skip), None) = (&self.setter.skip, &self.default) {
             return Err(Error::new(
@@ -334,6 +239,10 @@
                 Ok(())
             }
             "setter" => self.setter.apply_sub_attr(expr),
+            "mutable_during_default_resolution" => {
+                self.mutable_during_default_resolution = true;
+                Ok(())
+            }
             _ => Err(Error::new_spanned(
                 expr.name(),
                 format!("Unknown parameter {:?}", expr.name().to_string()),
