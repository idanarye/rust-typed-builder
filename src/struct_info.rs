--- conflicted
+++ resolved
@@ -249,15 +249,7 @@
         target_generics.push(syn::GenericArgument::Type(target_generics_tuple.into()));
         ty_generics.push(syn::GenericArgument::Type(ty_generics_tuple.into()));
         let (impl_generics, _, where_clause) = generics.split_for_impl();
-<<<<<<< HEAD
-        let doc = match field.builder_attr.setter.doc {
-            Some(ref doc) => quote!(#[doc = #doc]),
-            None => quote!(),
-        };
-        let deprecated = &field.builder_attr.deprecated;
-=======
         let doc = field.builder_attr.setter.doc.as_ref().map(|doc| quote!(#[doc = #doc]));
->>>>>>> 75f2dbf8
 
         // NOTE: both auto_into and strip_option affect `arg_type` and `arg_expr`, but the order of
         // nesting is different so we have to do this little dance.
