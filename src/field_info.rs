use proc_macro2::{Span, TokenStream};
use quote::quote;
use syn::parse::Error;
use syn::spanned::Spanned;

use crate::util::{expr_to_single_string, ident_to_type, path_to_single_ident, path_to_single_string, strip_raw_ident_prefix};

#[derive(Debug)]
pub struct FieldInfo<'a> {
    pub ordinal: usize,
    pub name: &'a syn::Ident,
    pub generic_ident: syn::Ident,
    pub ty: &'a syn::Type,
    pub builder_attr: FieldBuilderAttr,
}

impl<'a> FieldInfo<'a> {
    pub fn new(ordinal: usize, field: &syn::Field, field_defaults: FieldBuilderAttr) -> Result<FieldInfo, Error> {
        if let Some(ref name) = field.ident {
            FieldInfo {
                ordinal,
                name,
                generic_ident: syn::Ident::new(&format!("__{}", strip_raw_ident_prefix(name.to_string())), Span::call_site()),
                ty: &field.ty,
                builder_attr: field_defaults.with(&field.attrs)?,
            }
            .post_process()
        } else {
            Err(Error::new(field.span(), "Nameless field in struct"))
        }
    }

    pub fn generic_ty_param(&self) -> syn::GenericParam {
        syn::GenericParam::Type(self.generic_ident.clone().into())
    }

    pub fn item_name(&self) -> String {
        self.builder_attr
            .setter
            .extend
            .as_ref()
            .expect("Tried to retrieve item_name() on FieldInfo without extend.")
            .item_name
            .as_ref()
            .map_or_else(
                || self.name.to_string().trim_start().trim_start_matches("r#").to_string() + "_item",
                |item_name| item_name.to_string(),
            )
    }

    pub fn type_ident(&self) -> syn::Type {
        ident_to_type(self.generic_ident.clone())
    }

    pub fn tuplized_type_ty_param(&self) -> Result<syn::Type, Error> {
        let mut types = syn::punctuated::Punctuated::default();
        types.push(
            if matches!(
                self.builder_attr.setter,
                SetterSettings {
                    extend: Some(_),
                    strip_option: true,
                    ..
                }
            ) {
                self.type_from_inside_option()?
            } else {
                self.ty
            }
            .clone(),
        );
        types.push_punct(Default::default());
        Ok(syn::TypeTuple {
            paren_token: Default::default(),
            elems: types,
        }
        .into())
    }

    pub fn type_from_inside_option(&self) -> Result<&syn::Type, Error> {
        assert!(self.builder_attr.setter.strip_option);

        pub fn try_<'a>(field_info: &'a FieldInfo) -> Option<&'a syn::Type> {
            let path = if let syn::Type::Path(type_path) = field_info.ty {
                if type_path.qself.is_some() {
                    return None;
                } else {
                    &type_path.path
                }
            } else {
                return None;
            };
            let segment = path.segments.last()?;
            if segment.ident != "Option" {
                return None;
            }
            let generic_params = if let syn::PathArguments::AngleBracketed(generic_params) = &segment.arguments {
                generic_params
            } else {
                return None;
<<<<<<< HEAD
            };
            if let syn::GenericArgument::Type(ty) = generic_params.args.first()? {
                Some(ty)
            } else {
                None
            }
=======
            }
            &type_path.path
        } else {
            return None;
        };
        let segment = path.segments.last()?;
        if segment.ident != "Option" {
            return None;
        }
        let generic_params = if let syn::PathArguments::AngleBracketed(generic_params) = &segment.arguments {
            generic_params
        } else {
            return None;
        };
        if let syn::GenericArgument::Type(ty) = generic_params.args.first()? {
            Some(ty)
        } else {
            None
>>>>>>> 705281a2
        }

        try_(self).ok_or_else(|| Error::new_spanned(&self.ty, "can't `strip_option` - field is not `Option<...>`"))
    }

    fn post_process(mut self) -> Result<Self, Error> {
        if let Some(ref strip_bool_span) = self.builder_attr.setter.strip_bool {
            if let Some(default_span) = self.builder_attr.default.as_ref().map(Spanned::span) {
                let mut error = Error::new(
                    *strip_bool_span,
                    "cannot set both strip_bool and default - default is assumed to be false",
                );
                error.combine(Error::new(default_span, "default set here"));
                return Err(error);
            }
            self.builder_attr.default = Some(syn::Expr::Lit(syn::ExprLit {
                attrs: Default::default(),
                lit: syn::Lit::Bool(syn::LitBool {
                    value: false,
                    span: *strip_bool_span,
                }),
            }));
        }
        Ok(self)
    }
}

#[derive(Debug, Default, Clone)]
pub struct FieldBuilderAttr {
    pub default: Option<syn::Expr>,
    pub setter: SetterSettings,
}

#[derive(Debug, Default, Clone)]
pub struct SetterSettings {
    pub doc: Option<syn::Expr>,
<<<<<<< HEAD
    pub skip: bool,
    pub auto_into: bool,
    pub extend: Option<ExtendField>,
    pub strip_option: bool,
=======
    pub skip: Option<Span>,
    pub auto_into: Option<Span>,
    pub strip_option: Option<Span>,
    pub strip_bool: Option<Span>,
    pub transform: Option<Transform>,
>>>>>>> 705281a2
}

#[derive(Debug, Clone)]
pub enum Configurable<T> {
    Unset,
    Auto { keyword_span: Span },
    Custom { keyword_span: Span, value: T },
}

#[derive(Debug, Clone)]
pub struct Configured<T> {
    pub keyword_span: Span,
    pub value: T,
}

impl<T> Configurable<T> {
    pub fn into_configured(self, auto: impl FnOnce(Span) -> T) -> Option<Configured<T>> {
        match self {
            Configurable::Unset => None,
            Configurable::Auto { keyword_span } => Some(Configured {
                keyword_span,
                value: auto(keyword_span),
            }),
            Configurable::Custom { keyword_span, value } => Some(Configured { keyword_span, value }),
        }
    }

    pub fn ensure_unset(&self, error_span: Span) -> Result<(), Error> {
        if matches!(self, Configurable::Unset) {
            Ok(())
        } else {
            Err(Error::new(error_span, "Duplicate option"))
        }
    }
}

#[derive(Debug, Clone)]
pub struct ExtendField {
    pub keyword_span: Span,
    pub from_first: Configurable<syn::ExprClosure>,
    pub from_iter: Configurable<syn::ExprClosure>,
    pub item_name: Option<syn::Ident>,
}

impl FieldBuilderAttr {
    pub fn with(mut self, attrs: &[syn::Attribute]) -> Result<Self, Error> {
        for attr in attrs {
            if path_to_single_string(&attr.path).as_deref() != Some("builder") {
                continue;
            }

            if attr.tokens.is_empty() {
                continue;
            }

            let as_expr: syn::Expr = syn::parse2(attr.tokens.clone())?;
            match as_expr {
                syn::Expr::Paren(body) => {
                    self.apply_meta(*body.expr)?;
                }
                syn::Expr::Tuple(body) => {
                    for expr in body.elems {
                        self.apply_meta(expr)?;
                    }
                }
                _ => {
                    return Err(Error::new_spanned(attr.tokens.clone(), "Expected (<...>)"));
                }
            }
        }

        self.inter_fields_conflicts()?;

        Ok(self)
    }

    pub fn apply_meta(&mut self, expr: syn::Expr) -> Result<(), Error> {
        match expr {
            syn::Expr::Assign(assign) => {
                let name =
                    expr_to_single_string(&assign.left).ok_or_else(|| Error::new_spanned(&assign.left, "Expected identifier"))?;
                match name.as_str() {
                    "default" => {
                        self.default = Some(*assign.right);
                        Ok(())
                    }
                    "default_code" => {
                        if let syn::Expr::Lit(syn::ExprLit {
                            lit: syn::Lit::Str(code),
                            ..
                        }) = *assign.right
                        {
                            use std::str::FromStr;
                            let tokenized_code = TokenStream::from_str(&code.value())?;
                            self.default =
                                Some(syn::parse(tokenized_code.into()).map_err(|e| Error::new_spanned(code, format!("{}", e)))?);
                        } else {
                            return Err(Error::new_spanned(assign.right, "Expected string"));
                        }
                        Ok(())
                    }
                    _ => Err(Error::new_spanned(&assign, format!("Unknown parameter {:?}", name))),
                }
            }
            syn::Expr::Path(path) => {
                let name = path_to_single_string(&path.path).ok_or_else(|| Error::new_spanned(&path, "Expected identifier"))?;
                match name.as_str() {
                    "default" => {
                        self.default = Some(syn::parse(quote!(::core::default::Default::default()).into()).unwrap());
                        Ok(())
                    }
                    _ => Err(Error::new_spanned(&path, format!("Unknown parameter {:?}", name))),
                }
            }
            syn::Expr::Call(call) => {
                let subsetting_name = if let syn::Expr::Path(path) = &*call.func {
                    path_to_single_string(&path.path)
                } else {
                    None
                }
                .ok_or_else(|| {
                    let call_func = &call.func;
                    let call_func = quote!(#call_func);
                    Error::new_spanned(&call.func, format!("Illegal builder setting group {}", call_func))
                })?;
                match subsetting_name.as_ref() {
                    "setter" => {
                        for arg in call.args {
                            self.setter.apply_meta(arg)?;
                        }
                        Ok(())
                    }
                    _ => Err(Error::new_spanned(
                        &call.func,
                        format!("Illegal builder setting group name {}", subsetting_name),
                    )),
                }
            }
            syn::Expr::Unary(syn::ExprUnary {
                op: syn::UnOp::Not(_),
                expr,
                ..
            }) => {
                if let syn::Expr::Path(path) = *expr {
                    let name =
                        path_to_single_string(&path.path).ok_or_else(|| Error::new_spanned(&path, "Expected identifier"))?;
                    match name.as_str() {
                        "default" => {
                            self.default = None;
                            Ok(())
                        }
                        _ => Err(Error::new_spanned(path, "Unknown setting".to_owned())),
                    }
                } else {
                    Err(Error::new_spanned(expr, "Expected simple identifier".to_owned()))
                }
            }
            _ => Err(Error::new_spanned(expr, "Expected (<...>=<...>)")),
        }
    }

    fn inter_fields_conflicts(&self) -> Result<(), Error> {
        if let (Some(skip), None) = (&self.setter.skip, &self.default) {
            return Err(Error::new(
                *skip,
                "#[builder(skip)] must be accompanied by default or default_code",
            ));
        }

        let conflicting_transformations = [
            ("transform", self.setter.transform.as_ref().map(|t| &t.span)),
            ("strip_option", self.setter.strip_option.as_ref()),
            ("strip_bool", self.setter.strip_bool.as_ref()),
        ];
        let mut conflicting_transformations = conflicting_transformations
            .iter()
            .filter_map(|(caption, span)| span.map(|span| (caption, span)))
            .collect::<Vec<_>>();

        if 1 < conflicting_transformations.len() {
            let (first_caption, first_span) = conflicting_transformations.pop().unwrap();
            let conflicting_captions = conflicting_transformations
                .iter()
                .map(|(caption, _)| **caption)
                .collect::<Vec<_>>();
            let mut error = Error::new(
                *first_span,
                format_args!("{} conflicts with {}", first_caption, conflicting_captions.join(", ")),
            );
            for (caption, span) in conflicting_transformations {
                error.combine(Error::new(*span, format_args!("{} set here", caption)));
            }
            return Err(error);
        }
        Ok(())
    }
}

impl SetterSettings {
    fn apply_meta(&mut self, expr: syn::Expr) -> Result<(), Error> {
        match expr {
            syn::Expr::Assign(assign) => {
                let name =
                    expr_to_single_string(&assign.left).ok_or_else(|| Error::new_spanned(&assign.left, "Expected identifier"))?;
                match name.as_str() {
                    "doc" => {
                        self.doc = Some(*assign.right);
                        Ok(())
                    }
                    "transform" => {
                        self.transform = Some(parse_transform_closure(assign.left.span(), &assign.right)?);
                        Ok(())
                    }
                    _ => Err(Error::new_spanned(&assign, format!("Unknown parameter {:?}", name))),
                }
            }
            syn::Expr::Call(call) => {
                let name =
                    expr_to_single_string(&call.func).ok_or_else(|| Error::new_spanned(&call.func, "Expected identifier"))?;
                match name.as_str() {
                    "extend" => {
                        if self.extend.is_some() {
                            Err(Error::new(
                                call.span(),
                                "Illegal setting - field is already calling extend(...) with the argument",
                            ))
                        } else if let Some(attr) = call.attrs.first() {
                            Err(Error::new_spanned(attr, "Unexpected attribute"))
                        } else {
                            let mut extend = ExtendField {
                                keyword_span: name.span(),
                                from_first: Configurable::Unset,
                                from_iter: Configurable::Unset,
                                item_name: None,
                            };
                            for arg in call.args {
                                match arg {
                                    syn::Expr::Assign(assign) => {
                                        let name = expr_to_single_string(&assign.left)
                                            .ok_or_else(|| Error::new_spanned(&assign.left, "Expected identifier"))?;
                                        match name.as_str() {
                                            "from_first" => {
                                                extend.from_first.ensure_unset(assign.left.span())?;
                                                match *assign.right {
                                                    syn::Expr::Closure(closure) => {
                                                        extend.from_first = Configurable::Custom {
                                                            keyword_span: assign.left.span(),
                                                            value: closure,
                                                        }
                                                    }
                                                    other => {
                                                        return Err(Error::new_spanned(other, "Expected closure (|first| <...>)"))
                                                    }
                                                }
                                            }
                                            "from_iter" => {
                                                extend.from_iter.ensure_unset(assign.left.span())?;
                                                match *assign.right {
                                                    syn::Expr::Closure(closure) => {
                                                        extend.from_iter = Configurable::Custom {
                                                            keyword_span: assign.left.span(),
                                                            value: closure,
                                                        }
                                                    }
                                                    other => {
                                                        return Err(Error::new_spanned(other, "Expected closure (|iter| <...>)"))
                                                    }
                                                }
                                            }
                                            "item_name" => {
                                                if extend.item_name.is_some() {
                                                    return Err(Error::new_spanned(assign.left, "Duplicate option"));
                                                }
                                                match *assign.right {
                                                    syn::Expr::Path(path) => {
                                                        let name = path_to_single_ident(&path.path)
                                                            .ok_or_else(|| Error::new_spanned(&path, "Expected identifier"))?;
                                                        extend.item_name = Some(name.clone())
                                                    }
                                                    other => return Err(Error::new_spanned(other, "Expected identifier")),
                                                }
                                            }
                                            _ => {
                                                return Err(Error::new_spanned(
                                                    &assign.left,
                                                    format!("Unknown parameter {:?}", name),
                                                ))
                                            }
                                        }
                                    }
                                    syn::Expr::Path(path) => {
                                        let name = path_to_single_string(&path.path)
                                            .ok_or_else(|| Error::new_spanned(&path, "Expected identifier"))?;
                                        match name.as_str() {
                                            "from_first" => {
                                                extend.from_first.ensure_unset(path.span())?;
                                                extend.from_first = Configurable::Auto {
                                                    keyword_span: path.span(),
                                                };
                                            }
                                            "from_iter" => {
                                                extend.from_iter.ensure_unset(path.span())?;
                                                extend.from_iter = Configurable::Auto {
                                                    keyword_span: path.span(),
                                                };
                                            }
                                            "item_name" => return Err(Error::new_spanned(path, "Expected (item_name = <...>)")),
                                            _ => return Err(Error::new_spanned(path, format!("Unknown parameter {:?}", name))),
                                        }
                                    }
                                    _ => return Err(Error::new_spanned(arg, "Expected (<...>) or (<...>=<...>)")),
                                }
                            }
                            self.extend = Some(extend);
                            Ok(())
                        }
                    }
                    _ => Err(Error::new_spanned(&call.func, format!("Unknown parameter {:?}", name))),
                }
            }
            syn::Expr::Path(path) => {
                let name = path_to_single_string(&path.path).ok_or_else(|| Error::new_spanned(&path, "Expected identifier"))?;
                macro_rules! handle_fields {
                    ( $( $flag:expr, $field:ident, $already:expr, $checks:expr; )* ) => {
                        match name.as_str() {
                            $(
                                $flag => {
                                    if self.$field.is_some() {
                                        Err(Error::new(path.span(), concat!("Illegal setting - field is already ", $already)))
                                    } else {
                                        $checks;
                                        self.$field = Some(path.span());
                                        Ok(())
                                    }
                                }
                            )*
                            "extend" => {
                                if self.extend.is_some() {
                                    Err(Error::new(path.span(), "Illegal setting - field is already calling extend(...) with the argument"))
                                } else {
                                    self.extend = Some(ExtendField {
                                        keyword_span: name.span(),
                                        from_first: Configurable::Auto { keyword_span:name.span() },
                                        from_iter: Configurable::Auto { keyword_span:name.span() },
                                        item_name: None,
                                    });
                                    Ok(())
                                }
                            }
                            _ => Err(Error::new_spanned(
                                    &path,
                                    format!("Unknown setter parameter {:?}", name),
                            ))
                        }
                    }
                }
                handle_fields!(
                    "skip", skip, "skipped", {};
                    "into", auto_into, "calling into() on the argument", {};
                    "strip_option", strip_option, "putting the argument in Some(...)", {};
                    "strip_bool", strip_bool, "zero arguments setter, sets the field to true", {};
                )
            }
            syn::Expr::Unary(syn::ExprUnary {
                op: syn::UnOp::Not(_),
                expr,
                ..
            }) => {
                if let syn::Expr::Path(path) = *expr {
                    let name =
                        path_to_single_string(&path.path).ok_or_else(|| Error::new_spanned(&path, "Expected identifier"))?;
                    match name.as_str() {
                        "doc" => {
                            self.doc = None;
                            Ok(())
                        }
                        "skip" => {
                            self.skip = None;
                            Ok(())
                        }
                        "auto_into" => {
                            self.auto_into = None;
                            Ok(())
                        }
                        "extend" => {
                            self.extend = None;
                            Ok(())
                        }
                        "strip_option" => {
                            self.strip_option = None;
                            Ok(())
                        }
                        "strip_bool" => {
                            self.strip_bool = None;
                            Ok(())
                        }
                        _ => Err(Error::new_spanned(path, "Unknown setting".to_owned())),
                    }
                } else {
                    Err(Error::new_spanned(expr, "Expected simple identifier".to_owned()))
                }
            }
            _ => Err(Error::new_spanned(expr, "Expected (<...>=<...>) or (<...>(<...>))")),
        }
    }
}

#[derive(Debug, Clone)]
pub struct Transform {
    pub params: Vec<(syn::Pat, syn::Type)>,
    pub body: syn::Expr,
    span: Span,
}

fn parse_transform_closure(span: Span, expr: &syn::Expr) -> Result<Transform, Error> {
    let closure = match expr {
        syn::Expr::Closure(closure) => closure,
        _ => return Err(Error::new_spanned(expr, "Expected closure")),
    };
    if let Some(kw) = &closure.asyncness {
        return Err(Error::new(kw.span, "Transform closure cannot be async"));
    }
    if let Some(kw) = &closure.capture {
        return Err(Error::new(kw.span, "Transform closure cannot be move"));
    }

    let params = closure
        .inputs
        .iter()
        .map(|input| match input {
            syn::Pat::Type(pat_type) => Ok((syn::Pat::clone(&pat_type.pat), syn::Type::clone(&pat_type.ty))),
            _ => Err(Error::new_spanned(input, "Transform closure must explicitly declare types")),
        })
        .collect::<Result<Vec<_>, _>>()?;

    let body = &closure.body;

    Ok(Transform {
        params,
        body: syn::Expr::clone(body),
        span,
    })
}<|MERGE_RESOLUTION|>--- conflicted
+++ resolved
@@ -59,7 +59,7 @@
                 self.builder_attr.setter,
                 SetterSettings {
                     extend: Some(_),
-                    strip_option: true,
+                    strip_option: Some(_),
                     ..
                 }
             ) {
@@ -78,15 +78,14 @@
     }
 
     pub fn type_from_inside_option(&self) -> Result<&syn::Type, Error> {
-        assert!(self.builder_attr.setter.strip_option);
+        assert!(self.builder_attr.setter.strip_option.is_some());
 
         pub fn try_<'a>(field_info: &'a FieldInfo) -> Option<&'a syn::Type> {
             let path = if let syn::Type::Path(type_path) = field_info.ty {
                 if type_path.qself.is_some() {
                     return None;
-                } else {
-                    &type_path.path
-                }
+                }
+                &type_path.path
             } else {
                 return None;
             };
@@ -98,33 +97,12 @@
                 generic_params
             } else {
                 return None;
-<<<<<<< HEAD
             };
             if let syn::GenericArgument::Type(ty) = generic_params.args.first()? {
                 Some(ty)
             } else {
                 None
             }
-=======
-            }
-            &type_path.path
-        } else {
-            return None;
-        };
-        let segment = path.segments.last()?;
-        if segment.ident != "Option" {
-            return None;
-        }
-        let generic_params = if let syn::PathArguments::AngleBracketed(generic_params) = &segment.arguments {
-            generic_params
-        } else {
-            return None;
-        };
-        if let syn::GenericArgument::Type(ty) = generic_params.args.first()? {
-            Some(ty)
-        } else {
-            None
->>>>>>> 705281a2
         }
 
         try_(self).ok_or_else(|| Error::new_spanned(&self.ty, "can't `strip_option` - field is not `Option<...>`"))
@@ -161,18 +139,12 @@
 #[derive(Debug, Default, Clone)]
 pub struct SetterSettings {
     pub doc: Option<syn::Expr>,
-<<<<<<< HEAD
-    pub skip: bool,
-    pub auto_into: bool,
-    pub extend: Option<ExtendField>,
-    pub strip_option: bool,
-=======
     pub skip: Option<Span>,
     pub auto_into: Option<Span>,
+    pub extend: Option<ExtendField>,
     pub strip_option: Option<Span>,
     pub strip_bool: Option<Span>,
     pub transform: Option<Transform>,
->>>>>>> 705281a2
 }
 
 #[derive(Debug, Clone)]
