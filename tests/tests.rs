--- conflicted
+++ resolved
@@ -778,8 +778,7 @@
     }
 
     let foo = Foo::builder().with_x_value(1).with_y_value(2).build();
-<<<<<<< HEAD
-    assert_eq!(foo, Foo { x: 1, y: 2 })
+    assert_eq!(foo, Foo { x: 1, y: 2 });
 }
 
 #[test]
@@ -801,7 +800,4 @@
     }
 
     let _ = Foo::<u32>::builder().build();
-=======
-    assert_eq!(foo, Foo { x: 1, y: 2 });
->>>>>>> 28102d45
 }